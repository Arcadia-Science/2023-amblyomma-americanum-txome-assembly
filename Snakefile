import pandas as pd

# read in metadata file
metadata_all = pd.read_csv("inputs/metadata.tsv", sep = "\t").set_index("run_accession", drop = False)
# filter out samples that should be excluded (library prep was weird)
metadata_all = metadata_all[metadata_all['excluded'] == "keep"]
# select columns that we need metadata from for wildcards and other places in the workflow
metadata_filt = metadata_all[["library_name", "assembly_group", "library_layout", "instrument"]]
# separate the isoseq data bc it will be treated separately
metadata_illumina = metadata_filt[metadata_filt["instrument"] != "Sequel II"].drop_duplicates()
metadata_isoseq = metadata_all[metadata_filt["instrument"] == "Sequel II"]
# set the index to library name to allow dictionary-like lookups from the metadata tables
metadata_illumina = metadata_illumina.set_index("library_name", drop = False)

# use metadata tables to create global variables
# extract SRA accessions to a variable, which we'll use to download the raw data
RUN_ACCESSIONS = metadata_all["run_accession"].unique().tolist()
# extract library names, which we'll use to control the quality control portion of the workflow
# some libraries are split between multiple SRA accessions
ILLUMINA_LIB_NAMES = metadata_illumina["library_name"].unique().tolist()
# extract assembly groups, which we'll use to control the assembly portion of the workflow
ASSEMBLY_GROUPS = metadata_illumina["assembly_group"].unique().tolist()

# extract isoseq library names
ISOSEQ_LIB_NAMES = metadata_isoseq['library_name'].unique().tolist()
ISOSEQ_RUN_ACCESSIONS = metadata_isoseq['run_accession'].unique().tolist()

# set the short read assemblers
ASSEMBLERS = ["rnaspades", "trinity"]

READS = ['R1', 'R2']

# set contam screen params
LINEAGES = ['bacteria', 'archaea', 'protozoa', 'fungi', 'vertebrate_mammalian', 'vertebrate_other', 'plant']
KSIZES = [51]

rule all:
    input: 
        expand("outputs/evaluation/salmon/{assembly_group}_quant/quant.sf", assembly_group = ASSEMBLY_GROUPS), 
        "outputs/decontamination/orthofuser_final_endosymbiont.fa",
        "outputs/annotation/transdecoder/orthofuser_final_clean.fa.transdecoder.cds"

######################################
# Download short & long read data
######################################

rule download_fastq_files:
    output: temp("inputs/raw/{run_accession}.fq.gz")
    conda: "envs/sratools.yml"
    params: outdir = "inputs/raw/"
    shell:'''
    fasterq-dump --split-spot -Z {wildcards.run_accession} | gzip > {output}
    ''' 

######################################
## Process & assemble illumina files
######################################

rule combine_by_library_name:
    """
    Some of the input sequences have multiple run accessions (SRR*) associated with a single library.
    This rule combines those run accessions into one file by ill_lib_name (illumina library name).
    Since it uses the metadata_illumina file to do this, as well as expanding over the runacc wild card in the input,
    the output wildcard illumina_lib_name will only contain illumina library names.
    """
    input: expand("inputs/raw/{run_accession}.fq.gz", run_accession = RUN_ACCESSIONS)
    output: temp(expand("outputs/read_qc/raw_combined/{illumina_lib_name}.fq.gz", illumina_lib_name = ILLUMINA_LIB_NAMES))
    params: 
        indir = "inputs/raw/",
        outdir = "outputs/read_qc/raw_combined/"
    run:
        # create a dictionary that has library names as keys and run accessions as values
        tmp_illumina = metadata_all[metadata_all["instrument"] != "Sequel II"].drop_duplicates()
        tmp = tmp_illumina[["library_name", "run_accession"]]
        libdict = {}
        for group, d in tmp.groupby('library_name'):
            libdict[group] = d['run_accession'].values.tolist()

        # format the values to be a string of file paths, each separated by a space
        for library_name, run_accessions in libdict.items():
            library_paths = []
            for run_accession in run_accessions:
                path = params.indir + run_accession + ".fq.gz"
                library_paths.append(path)
                shell_drop_in = " ".join(library_paths)
            shell("cat {shell_drop_in} > {params.outdir}/{library_name}.fq.gz")

rule fastp:
    """
    We set the quality trimming parameters used by the Oyster River Protocol for de novo transcriptomics:
    - quality trim with a phred score of 2
    - trim the polyA tails
    - adapter trim
    """
    input: "outputs/read_qc/raw_combined/{illumina_lib_name}.fq.gz"
    output:
        json = "outputs/read_qc/fastp/{illumina_lib_name}.json",
        html = "outputs/read_qc/fastp/{illumina_lib_name}.html",
        fq = "outputs/read_qc/fastp/{illumina_lib_name}.fq.gz"
    conda: "envs/fastp.yml"
    threads: 2
    shell:'''
    fastp -i {input} --thread {threads} --trim_poly_x --qualified_quality_phred 2 --json {output.json} --html {output.html} --report_title {wildcards.illumina_lib_name} --interleaved_in --stdout | gzip > {output.fq}
    '''

rule khmer_kmer_trim_and_normalization:
    """
    K-mer trim and diginorm (digital normalization, or just normalization) according to the eelpond protocol/elvers.
    The oyster river protocol also supports removal of erroneous k-mers through similar methods.
    """
    input: "outputs/read_qc/fastp/{illumina_lib_name}.fq.gz"
    output: "outputs/read_qc/khmer/{illumina_lib_name}.fq.gz"
    conda: "envs/khmer.yml"
    shell:'''
    trim-low-abund.py -V -k 20 -Z 18 -C 2 -o {output} -M 4e9 --diginorm --diginorm-coverage=20 --gzip {input}
    '''

rule combine_by_assembly_group:
    """
    Assembly is a balancing act for de novo transcriptomics.
    Read depth must be sufficient to maximize coverage of rarely expressed transcripts,
    while isoform and SNP variation should be decreased as much as possible.
    This rule combines RNA-seq samples by pre-determined assembly groups (see metadata['assembly_group']) selected to balance the two above constraints.
    """
    input: expand("outputs/read_qc/khmer/{illumina_lib_name}.fq.gz", illumina_lib_name = ILLUMINA_LIB_NAMES)
    output: expand("outputs/read_qc/assembly_group_interleaved_reads/{assembly_group}.fq.gz", assembly_group = ASSEMBLY_GROUPS)
    params:
        indir = "outputs/read_qc/khmer/",
        outdir = "outputs/read_qc/assembly_group_interleaved_reads"
    run:
        # create a dictionary that has assembly groups as keys and library names as values
        tmp = metadata_illumina[["assembly_group", "library_name"]]
        assembly_group_dict = {}
        for group, d in tmp.groupby('assembly_group'):
            assembly_group_dict[group] = d['library_name'].values.tolist()

        # format the values to be a string of file paths, each separated by a space
        for assembly_group, library_names in assembly_group_dict.items():
            assembly_group_paths = []
            for library_name in library_names:
                path = params.indir + library_name + ".fq.gz"
                assembly_group_paths.append(path)
            
            shell_drop_in = " ".join(assembly_group_paths)
            shell("cat {shell_drop_in} > {params.outdir}/{assembly_group}.fq.gz")


rule split_paired_end_reads:
    """
    The trinity transcriptome assembler don't take interleaved reads as input.
    This rule separates reads into forward (R1) and reverse (R2) pairs.
    For single end reads, it touches the R2 file, as there is no information to separate.
    """
    input: "outputs/read_qc/assembly_group_interleaved_reads/{assembly_group}.fq.gz"
    output: 
        r1="outputs/read_qc/assembly_group_separated_reads/{assembly_group}_R1.fq.gz",
        r2="outputs/read_qc/assembly_group_separated_reads/{assembly_group}_R2.fq.gz"
    conda: "envs/bbmap.yml"
    shell:'''
    repair.sh in={input} out={output.r1} out2={output.r2} repair=t overwrite=true
    '''

rule trinity_assemble:
    input:
        r1="outputs/read_qc/assembly_group_separated_reads/{assembly_group}_R1.fq.gz",
        r2="outputs/read_qc/assembly_group_separated_reads/{assembly_group}_R2.fq.gz"
    output: "outputs/assembly/trinity/{assembly_group}_trinity.fa"
    conda: "envs/trinity.yml"
    threads: 28
    params: outdir = lambda wildcards: "outputs/assembly/trinity_tmp/" + wildcards.assembly_group + "_Trinity" 
    shell:'''
    Trinity --left {input.r1} --right {input.r2} --seqType fq --CPU {threads} --max_memory 100G --output {params.outdir} --full_cleanup
    mv {params.outdir}.Trinity.fasta {output}
    '''

rule rnaspades_assemble:
    input:
        r1="outputs/read_qc/assembly_group_separated_reads/{assembly_group}_R1.fq.gz",
        r2="outputs/read_qc/assembly_group_separated_reads/{assembly_group}_R2.fq.gz"
    output: 
        hard = "outputs/assembly/rnaspades/{assembly_group}_rnaspades_hard_filtered_transcripts.fa",
        soft = "outputs/assembly/rnaspades/{assembly_group}_rnaspades.fa"
    conda: "envs/spades.yml"
    threads: 4
    params: outdir = lambda wildcards: "outputs/assembly/rnaspades_tmp/" + wildcards.assembly_group 
    shell:'''
    rnaspades.py -1 {input.r1} -2 {input.r2} -o {params.outdir} -t {threads}
    mv {params.outdir}/hard_filtered_transcripts.fasta {output.hard}
    mv {params.outdir}/soft_filtered_transcripts.fasta {output.soft}
    '''

<<<<<<< HEAD
#####################################
=======
rule split_paired_end_reads_fastp:
    input: fq = "outputs/fastp/{illumina_lib_name}.fq.gz"
    output:
        r1="outputs/fastp_separated_reads/{illumina_lib_name}_R1.fq.gz",
        r2="outputs/fastp_separated_reads/{illumina_lib_name}_R2.fq.gz"
    conda: "envs/bbmap.yml"
    shell:'''
    repair.sh in={input} out={output.r1} out2={output.r2} repair=t overwrite=true
    '''

######################################
>>>>>>> 313aa81b
## Process & assemble isoseq files
######################################

# The A americanum isoseq data on the SRA has already been processed.
# In this case, the sample was processed by UC Berkeley's computational core using the PacBio endorsed workflow.
#
# This probably looks something like this:
# 1. Generate CCS consensuses from raw isoseq subreads (bam file) (PBCCS)
# 2. Remove primer sequences from consensuses (LIMA)
# 3. Detect and remove chimeric reads (ISOSEQ3 REFINE)
# 4. Convert bam file into fasta file (BAMTOOLS CONVERT)
# 5. Select reads with a polyA tail and trim it (GSTAMA_POLYACLEANUP)
#
# Since these steps have already been completed, the FASTQ file we're working with here already represents a non-redundant set of the longest transcripts that could be derived from the raw data.
# We therefore only need to transform it into a FASTA file in order to include it in this analysis.
#
# In the future, if we need to do isoseq data processing, the first half of the nf-core/isoseq workflow has this above pipeline implemented.

rule convert_isoseq_fastq_to_fasta:
    input: expand("inputs/raw/{isoseq_run_accession}.fq.gz", isoseq_run_accession = ISOSEQ_RUN_ACCESSIONS)
    output: "outputs/assembly/isoseq/{isoseq_lib_name}_isoseq.fa"
    conda: "envs/seqtk.yml"
    shell:'''
    seqtk seq -a {input} > {output}
    '''

##################################################
## Merge and deduplicate transcriptome assemblies
##################################################

rule rename_contigs:
    """
    prepends assembly group to each contig fasta header. 
    makes contig names that are duplicated between assemblies unique again.
    we should talk to austin and figure out what his requirements are for transcript FASTA headers for noveltree
    """
    input: "outputs/assembly/{assembler}/{assembly_group}_{assembler}.fa"
    output: "outputs/assembly/renamed/{assembly_group}_{assembler}_renamed.fa"
    conda: "envs/bbmap.yml"
    shell:'''
    bbrename.sh in={input} out={output} prefix={wildcards.assembly_group} addprefix=t
    '''

rule merge_txomes_all:
    '''
    combine all assembled contigs into one file
    '''
    input:
        expand("outputs/assembly/renamed/{assembly_group}_{assembler}_renamed.fa", assembly_group = ASSEMBLY_GROUPS, assembler = ASSEMBLERS),
        expand("outputs/assembly/isoseq/{isoseq_lib_name}_isoseq.fa", isoseq_lib_name = ISOSEQ_LIB_NAMES)
    output: "outputs/assembly/merged/merged.fa"
    shell:'''
    cat {input} > {output}
    '''

rule deduplicate_merged_txomes_with_mmseqs:
    '''
    Remove perfect duplicates (emulates cd-hit: https://github.com/soedinglab/MMseqs2/issues/601)
    The goal of this step is to remove fragments in one transcriptome that are present in a different transcriptome as longer contigs.
    '''
    input: "outputs/assembly/merged/merged.fa"
    output: "outputs/assembly/merged/merged_rep_seq.fasta"
    params: outprefix="outputs/assembly/merged/merged"
    conda: "envs/mmseqs2.yml"
    threads: 8
    shell:'''
    mkdir -p tmp
    mmseqs easy-cluster {input} {params.outprefix} tmp -c 0.97 --cov-mode 1 --min-seq-id 1.0 --exact-kmer-matching 1 --threads {threads}
    '''

rule grab_deduplicated_contig_names:
    """
    Grab fasta header names and remove the prefix ">" for deduplicated contigs
    """
    input: "outputs/assembly/merged/merged_rep_seq.fasta"
    output: "outputs/assembly/merged/merged_rep_seq_names.txt"
    shell:'''
    grep -e ">" {input} | awk 'sub(/^>/, "")' > {output}
    '''

rule filter_original_assemblies_by_deduplicated_names:
    """
    remove perfect duplicates from each original txome before running transrate or orthofinder.
    this step shares info between transcriptomes and is intended to remove small fragments that are part of larger transcripts in different assemblies and remove perfect duplicates between different assemblers.
    filtering is fast, while both transrate and orthofinder are slow.
    """
    input:
        fa="outputs/assembly/renamed/{assembly_group}_{assembler}_renamed.fa",
        lst="outputs/assembly/merged/merged_rep_seq_names.txt"
    output: "outputs/assembly/filtered_duplicates/{assembly_group}_{assembler}_filtered.fa"
    conda: "envs/seqtk.yml"
    shell:'''
    seqtk subseq {input.fa} {input.lst} > {output}
    '''

rule filter_by_length:
    """
    Orthofuser filters to nucleotides greater than 200bp
    We'll use 75, since we're using 25 amino acids as our cut off (which syncs with what noveltree uses)
    """
    input: "outputs/assembly/filtered_duplicates/{assembly_group}_{assembler}_filtered.fa"
    output: "outputs/assembly/filtered_size/{assembly_group}_{assembler}_filtered.fa"
    conda: "envs/seqkit.yml"
    shell:'''
    seqkit seq -m 75 -o {output} {input}
    '''

# TODO: add a rule to keep anything smaller than 75 and then come up with a strategy to work with this set (search for peptides, etc).

rule orthofinder:
    """
    Using each assembly as an input "species," we run orthofinder to detect orthologous groups of transcripts.
    This is run on DNA sequences with an inflated MCL parameter to co-group more distant sequences.
    Orthofinder results (e.g. what is grouped together) might change if the input files change, so we run orthofinder one time to get clusters with consistent results and names.
    orthofinder parameters
    * -d:  input is DNA sequence
    * -f:  input folder
    * -I:  MCL parameter
    * -og: stop after inferring orthogroups
    * -t:  number of parallel sequence search threads [default = 10]
    * -a:  number of parallel analysis threads
    """
    input:
        illumina = expand("outputs/assembly/filtered_size/{assembly_group}_{assembler}_filtered.fa", assembly_group = ASSEMBLY_GROUPS, assembler = ASSEMBLERS),
        isoseq = expand("outputs/assembly/isoseq/{isoseq_lib_name}_isoseq.fa", isoseq_lib_name = ISOSEQ_LIB_NAMES)
    output: "outputs/orthofuser/orthofinder/Orthogroups/Orthogroups.txt"
    params:
        indir="outputs/assembly/filtered_size/",
        outdirtmp = "outputs/orthofuser/orthofinder_tmp"
    threads: 28
    conda: "envs/orthofinder.yml"
    shell:'''
    # put the isoseq data in the same folder as the illumina assemblies
    # in this case, since we only have one isoseq file, we can do a simple cp instead of a for loop
    cp {input.isoseq} {params.indir}
    orthofinder -d -I 12 -f {params.indir} -o {params.outdirtmp} -og -t {threads}
    cp {params.outdirtmp}/Results*/Orthogroups/Orthogroups.txt {output}
    '''

rule merge_by_assembly_group_for_transrate:
    input:
        expand("outputs/assembly/filtered_duplicates/{{assembly_group}}_{assembler}_filtered.fa", assembler = ASSEMBLERS),
    output: "outputs/assembly/merged/{assembly_group}_merged_filtered.fa"
    shell:'''
    cat {input} > {output}
    '''

rule transrate_orthofuser:
    """
    TransRate is a tool for reference-free quality assessment of de novo transcriptome assemblies.
    It uses evidence like read mapping rate and length to score each contig.
    orthofuser uses a modified version of transrate,
    but it only uses an updated version of salmon and other bugs, which shouldn't change the functionality
    https://github.com/macmanes-lab/Oyster_River_Protocol/issues/46

    Ideally, we would run transrate on the merged transcriptome and map with merged reads.
    For this transcriptome, the assembly is too complex (est. 1M contig limit) and there are too many reads, both of which cause transrate to fail.
    For this reason, we run transrate separately on each assembly group and then combine the scores to get the contig scores.
    Justification for using diginorm'd reads for mapping: https://github.com/blahah/transrate/issues/225
    """
    input:
        assembly="outputs/assembly/merged/{assembly_group}_merged_filtered.fa",
        reads=expand("outputs/read_qc/assembly_group_separated_reads/{{assembly_group}}_{read}.fq.gz", read = READS)
    output: "outputs/orthofuser/transrate_full/{assembly_group}_merged_filtered/contigs.csv"
    singularity: "docker://macmaneslab/orp:2.3.3"
    params: outdir= "outputs/orthofuser/transrate_full"
    threads: 28
    shell:'''
    transrate -o {params.outdir} -t {threads} -a {input.assembly} --left {input.reads[0]} --right {input.reads[1]}
    mv {params.outdir}/assemblies.csv {params.outdir}/{wildcards.assembly_group}_merged_filtered_assemblies.csv
    # cleanup big output files
    rm {params.outdir}/{wildcards.assembly_group}_merged_filtered/*bam
    '''

rule get_contig_name_w_highest_transrate_score_for_each_orthogroup:
    """
    This rule replaces a lot of the bash/awk/grep/thousands of file writing steps in orthofuser/ORP with a python script.
    It writes the name of the highest scoring transcript (contig name) from transrate for each orthogroup.
    It takes the highest scoring contig for each orthogroup from the multiple transrate runs.
    """
    input:
        orthogroups = "outputs/orthofuser/orthofinder/Orthogroups/Orthogroups.txt",
        transrate = expand("outputs/orthofuser/transrate_full/{assembly_group}_merged_filtered/contigs.csv", assembly_group = ASSEMBLY_GROUPS)
    output: "outputs/orthofuser/orthomerged/good.list"
    shell:'''
    python scripts/get_contig_name_w_highest_transrate_score_for_each_orthogroup.py {output} {input.orthogroups} {input.transrate}
    '''

rule filter_by_name:
    """
    keep only contigs that ended up in good.list
    """
    input:
        fa="outputs/assembly/merged/merged_rep_seq.fasta",
        lst="outputs/orthofuser/orthomerged/good.list"
    output: "outputs/orthofuser/orthomerged/orthomerged.fa"
    conda: "envs/seqtk.yml"
    shell:'''
    seqtk subseq {input.fa} {input.lst} > {output}
    '''

rule download_diamond_database:
    output: "inputs/databases/uniprot_sprot.fasta.gz"
    shell:'''
    # downloaded UniProt Release 2023_03 on 20230818
    curl -JLo {output} http://ftp.uniprot.org/pub/databases/uniprot/current_release/knowledgebase/complete/uniprot_sprot.fasta.gz
    '''

rule diamond_makedb:
    input: "inputs/databases/uniprot_sprot.fasta.gz"
    output: "inputs/databases/swissprot.dmnd"
    params: dbprefix = "inputs/databases/swissprot"
    conda: "envs/diamond.yml"
    shell:'''
    diamond makedb --in {input} --db {params.dbprefix}
    '''

rule run_diamond_on_orthomerged_txome:
    """
    get minimal annotations for the orthomerged transcriptome to see what genes are present.
    """
    input:
        fa ="outputs/orthofuser/orthomerged/orthomerged.fa",
        db = "inputs/databases/swissprot.dmnd"
    output: "outputs/orthofuser/diamond/orthomerged.diamond.txt"
    conda: "envs/diamond.yml"
    threads: 28
    shell:'''
    diamond blastx --quiet -p {threads} -e 1e-8 --top 0.1 -q {input.fa} -d {input.db} -o {output}
    '''

rule run_diamond_to_rescue_real_genes:
    """
    run diamond on the raw, unprocessed transcriptomes
    """
    input:
        fa = "outputs/assembly/filtered_duplicates/{assembly_group}_{assembler}_filtered.fa",
        db = "inputs/databases/swissprot.dmnd"
    output: "outputs/orthofuser/diamond/{assembly_group}_{assembler}.diamond.txt"
    conda: "envs/diamond.yml"
    threads: 28
    shell:'''
    diamond blastx --quiet -p {threads} -e 1e-8 --top 0.1 -q {input.fa} -d {input.db} -o {output}
    '''

rule run_diamond_to_rescue_real_genes_isoseq:
    """
    run diamond on the raw, unprocessed transcriptomes
    """
    input:
        fa = "outputs/assembly/isoseq/{isoseq_lib_name}_isoseq.fa",
        db = "inputs/databases/swissprot.dmnd"
    output: "outputs/orthofuser/diamond_isoseq/{isoseq_lib_name}_isoseq.diamond.txt"
    conda: "envs/diamond.yml"
    threads: 28
    shell:'''
    diamond blastx --quiet -p {threads} -e 1e-8 --top 0.1 -q {input.fa} -d {input.db} -o {output}
    '''

rule parse_diamond_gene_annotations_for_missed_transcripts:
    input:
        orthomerged = "outputs/orthofuser/diamond/orthomerged.diamond.txt",
        raw = expand("outputs/orthofuser/diamond/{assembly_group}_{assembler}.diamond.txt", assembly_group = ASSEMBLY_GROUPS, assembler = ASSEMBLERS),
        isoseq = expand("outputs/orthofuser/diamond_isoseq/{isoseq_lib_name}_isoseq.diamond.txt", isoseq_lib_name = ISOSEQ_LIB_NAMES)
    output: "outputs/orthofuser/newbies/newbies.txt"
    shell:'''
    python scripts/parse_diamond_gene_annotations_for_missed_transcripts.py {output} {input.orthomerged} {input.raw} {input.isoseq}
    '''

rule grab_missed_transcripts:
    input:
        fa="outputs/assembly/merged/merged_rep_seq.fasta",
        lst = "outputs/orthofuser/newbies/newbies.txt"
    output: "outputs/orthofuser/newbies/newbies.fa"
    conda: "envs/seqtk.yml"
    shell:'''
    seqtk subseq {input.fa} {input.lst} > {output}
    '''

rule combine_orthomerged_with_missed_transcripts:
    input:
        orthomerged = "outputs/orthofuser/orthomerged/orthomerged.fa",
        newbies = "outputs/orthofuser/newbies/newbies.fa"
    output: "outputs/orthofuser/newbies/orthomerged.fa"
    shell:'''
    cat {input.orthomerged} {input.newbies} > {output}
    '''

rule cdhitest:
    """
    collapse at 0.98 identity, which should be removing nearly identical transcripts
    """
    input: "outputs/orthofuser/newbies/orthomerged.fa"
    output: "outputs/orthofuser/orthofuser_final.fa"
    conda: "envs/cd-hit.yml"
    threads: 30
    shell:'''
    cd-hit-est -M 5000 -T {threads} -c .98 -i {input} -o {output}
    '''

#######################################################################
## Decontaminate transcriptome
#######################################################################


rule download_sourmash_databases_genbank:
    input: "inputs/sourmash_databases/sourmash-database-info.csv"
    output: "inputs/sourmash_databases/genbank-{lineage}-k{ksize}-scaled10k-cover.zip"
    run:
        sourmash_database_info = pd.read_csv(input[0])
        ksize = int(wildcards.ksize)
        lineage_df = sourmash_database_info.loc[(sourmash_database_info['lineage'] == wildcards.lineage) & (sourmash_database_info['ksize'] == ksize)]
        if lineage_df is None:
            raise TypeError("'None' value provided for lineage_df. Are you sure the sourmash database info csv was not empty?")

        osf_hash = lineage_df['osf_hash'].values[0] 
        shell("curl -JLo {output} https://osf.io/{osf_hash}/download")


rule sourmash_sketch:
    input: "outputs/orthofuser/orthofuser_final.fa"
    output: "outputs/decontamination/sourmash/orthofuser_final.sig"
    conda: "envs/sourmash.yml"
    shell:'''
    sourmash sketch dna -p k=21,k=31,k=51,abund,scaled=1000 -o {output} --name orthofuser_final {input}
    '''

rule sourmash_gather:
    input:
        sig="outputs/decontamination/sourmash/orthofuser_final.sig",
        db=expand("inputs/sourmash_databases/genbank-{lineage}-k{{ksize}}-scaled10k-cover.zip", lineage = LINEAGES),
    output: "outputs/decontamination/sourmash/orthofuser_final_k{ksize}_gather.csv"
    conda: "envs/sourmash.yml"
    shell:'''
    sourmash gather -k {wildcards.ksize} -o {output} {input.sig} {input.db}
    '''

rule parse_genome_accessions_from_sourmash_gather:
    input: expand("outputs/decontamination/sourmash/orthofuser_final_k{ksize}_gather.csv", ksize = KSIZES)
    output: "outputs/decontamination/orthofuser_final_contaminant_genome_accesions.tsv"
    conda: "envs/tidyverse.yml"
    shell:'''
    scripts/parse_genome_accessions_from_sourmash_gather_results.R {input} {output}
    '''

rule download_genome_accessions:
    input: "outputs/decontamination/orthofuser_final_contaminant_genome_accesions.tsv"
    output: "outputs/decontamination/contaminant_genomes/contaminant_genomes.fna"
    params: outdir = "outputs/decontamination/contaminant_genomes/"
    conda: "envs/ncbi-genome-download.yml"
    shell:'''
    ncbi-genome-download -s genbank --flat-output --formats fasta --output-folder {params.outdir} --assembly-accessions {input} all && cat {params.outdir}/*fna.gz | gunzip > {output}
    '''

rule make_contam_genome_blast_db:
    input: "outputs/decontamination/contaminant_genomes/contaminant_genomes.fna"
    output: "outputs/decontamination/contaminant_genomes_blastdb/contaminant_genomes_blastdb.not"
    params: dbprefix="outputs/decontamination/contaminant_genomes_blastdb/contaminant_genomes_blastdb"
    conda: "envs/blast.yml"
    shell:'''
    makeblastdb -in {input} -dbtype nucl -out {params.dbprefix}
    '''

rule run_blast_for_contam_screen:
    input: 
        fa="outputs/orthofuser/orthofuser_final.fa",
        db="outputs/decontamination/contaminant_genomes_blastdb/contaminant_genomes_blastdb.not"
    output: "outputs/decontamination/contaminant_blast/contaminant_genomes_blast.tsv"
    threads: 14
    params: dbprefix="outputs/decontamination/contaminant_genomes_blastdb/contaminant_genomes_blastdb"
    conda: "envs/blast.yml"
    shell:'''
    blastn -query {input.fa} -db {params.dbprefix} -outfmt 6 -out {output} -num_threads {threads} -max_target_seqs 5
    '''

rule samtools_faidx_transcriptome:
    input: "outputs/orthofuser/orthofuser_final.fa"
    output: "outputs/orthofuser/orthofuser_final.fa.fai"
    conda: "envs/samtools.yml"
    shell:'''
    samtools faidx {input}
    '''

rule parse_blast_for_contaminant_contigs:
    input:
        blast="outputs/decontamination/contaminant_blast/contaminant_genomes_blast.tsv",
        fai="outputs/orthofuser/orthofuser_final.fa.fai"
    output: 
        clean="outputs/decontamination/contaminant_blast/clean_contig_names.txt",
        endosymbiont="outputs/decontamination/contaminant_blast/endosymbiont_contig_names.txt"
    conda: "envs/tidyverse.yml"
    shell:'''
    scripts/parse_blast_for_contaminant_contigs.R {input.blast} {input.fai} {output.clean} {output.endosymbiont}
    '''

rule extract_clean_contigs:
    input: 
        fa="outputs/orthofuser/orthofuser_final.fa",
        clean="outputs/decontamination/contaminant_blast/clean_contig_names.txt",
    output: "outputs/decontamination/orthofuser_final_clean.fa"
    conda: "envs/seqtk.yml"
    shell:'''
    seqtk subseq {input.fa} {input.clean} > {output}
    '''

rule extract_endosymbiont_contigs:
    input: 
        fa="outputs/orthofuser/orthofuser_final.fa",
        endosymbiont="outputs/decontamination/contaminant_blast/endosymbiont_contig_names.txt",
    output: "outputs/decontamination/orthofuser_final_endosymbiont.fa"
    conda: "envs/seqtk.yml"
    shell:'''
    seqtk subseq {input.fa} {input.endosymbiont} > {output}
    '''

#######################################################################
## Evaluate the quality of the merged transcriptome
#######################################################################

# Prep reads sets for evaluation --------------------------------------

rule split_paired_end_reads_fastp:
    """
    the fastp trimmed reads are only quality trimmed, so the original abundances are preserved.
    These are the correct reads to use for quantification (e.g. for mapping rates back to the transcriptome and differential expression).
    """
    input: fq = "outputs/read_qc/fastp/{illumina_lib_name}.fq.gz"
    output:
        r1="outputs/read_qc/fastp_separated_reads/{illumina_lib_name}_R1.fq.gz",
        r2="outputs/read_qc/fastp_separated_reads/{illumina_lib_name}_R2.fq.gz"
    conda: "envs/bbmap.yml"
    shell:'''
    repair.sh in={input} out={output.r1} out2={output.r2} repair=t overwrite=true
    '''

rule combine_and_diginorm_all_reads:
    input: expand("outputs/read_qc/assembly_group_interleaved_reads/{assembly_group}.fq.gz", assembly_group = ASSEMBLY_GROUPS)
    output: "outputs/read_qc/all_diginormed_reads.fq.gz"
    conda: "envs/khmer.yml"
    shell:'''
    cat {input} | trim-low-abund.py -V -k 20 -Z 18 -C 2 -o {output} -M 30e9 --diginorm --diginorm-coverage=20 --gzip -
    '''

rule split_paired_diginorm_all_reads:
    input: "outputs/read_qc/all_diginormed_reads.fq.gz"
    output:
        r1="outputs/read_qc/all_diginormed_reads_R1.fq.gz"
        r2="outputs/read_qc/all_diginormed_reads_R2.fq.gz"
    conda: "envs/bbmap.yml"
    shell:'''
    repair.sh in={input} out={output.r1} out2={output.r2} repair=t overwrite=true
    '''

# Percent of reads that map back to the transcriptome -----------------

rule combine_clean_and_endosymbiont_txome:
    input:
rule salmon_index:
    input: "outputs/orthofuser/orthofuser_final.fa"
    output: "outputs/evaluation/salmon/orthofuser_final_index/info.json"
    threads: 8
    params: indexdir = "outputs/evaluation/salmon/orthofuser_final_index/"
    conda: "envs/salmon.yml"
    shell:'''
    salmon index -p {threads} -t {input} -i {params.indexdir} -k 31
    '''

rule salmon_quant:
    input:
        index = "outputs/evaluation/salmon/orthofuser_final_index/info.json",
        reads=expand("outputs/read_qc/fastp_separated_reads/{{illumina_lib_name}}_{read}.fq.gz", read = READS)
    output: "outputs/evaluation/salmon/{illumina_lib_name}_quant/quant.sf"
    params:
        indexdir = "outputs/evaluation/salmon/orthofuser_final_index/",
        outdir = lambda wildcards: "outputs/evaluation/salmon/" + wildcards.illumina_lib_name + "_quant"
    conda: "envs/salmon.yml"
    threads: 4
    shell:'''
    salmon quant -i {params.indexdir} -l A -1 {input.reads[0]} -2 {input.reads[1]} -o {params.outdir} --dumpEq --writeOrphanLinks -p {threads}
    '''

# TransRate on final assembly -------------------------------------------

rule transrate_final:
    input:
        assembly=XXXX
        reads=expand("outputs/read_qc/all_diginormed_reads_{read}.fq.gz", read = READS)
    output: "outputs/evaluation/transrate/XXXX/contigs.csv"
    singularity: "docker://macmaneslab/orp:2.3.3"
    params: outdir= "outputs/evaluation/transrate"
    threads: 28
    shell:'''
    transrate -o {params.outdir} -t {threads} -a {input.assembly} --left {input.reads[0]} --right {input.reads[1]}
    # cleanup big output files
    rm {params.outdir}/XXXX/*bam
    '''

################################################
## Annotation
################################################

rule transdecoder_longorfs:
    input: "outputs/decontamination/orthofuser_final_clean.fa"
    output: "outputs/annotation/transdecoder/orthofuser_final_clean.fa.transdecoder_dir/longest_orfs.cds"
    params: outdir="outputs/annotation/transdecoder/"
    conda: "envs/transdecoder.yml"
    shell:'''
    TransDecoder.LongOrfs -t {input} --output_dir {params.outdir}
    '''

rule transdecoder_predict:
    input: 
        td="outputs/annotation/transdecoder/orthofuser_final_clean.fa.transdecoder_dir/longest_orfs.cds",
        fa="outputs/decontamination/orthofuser_final_clean.fa"
    output: "outputs/annotation/transdecoder/orthofuser_final_clean.fa.transdecoder.cds"
    conda: "envs/transdecoder.yml"
    params: outdir="outputs/annotation/transdecoder/"
    shell:'''
    TransDecoder.Predict -t {input.fa} --output_dir {params.outdir}
    '''

rule dammit_install_databases:
    output: "inputs/dammit_databases/databases.doit.db"
    conda: "envs/dammit.yml"
    threads: 8
    shell:'''
    dammit databases --install --busco-group arthropoda --database-dir inputs/dammit_databases --n_threads {threads}
    '''

rule dammit_annotation:
    input:
        fa="XXXX",
        db="inputs/dammit_databases/databases.doit.db",
    output: "outputs/annotation/dammit/XXXXX"
    params: dbdir="inputs/dammit_databases/"
    conda: "envs/dammit.yml"
    threads: 30
    shell:'''
    dammit annotate {input.fa} --database-dir {params.dbdir} --no-rename --busco-group arthropoda -o . --n_threads {threads} 
    '''<|MERGE_RESOLUTION|>--- conflicted
+++ resolved
@@ -189,21 +189,7 @@
     mv {params.outdir}/soft_filtered_transcripts.fasta {output.soft}
     '''
 
-<<<<<<< HEAD
 #####################################
-=======
-rule split_paired_end_reads_fastp:
-    input: fq = "outputs/fastp/{illumina_lib_name}.fq.gz"
-    output:
-        r1="outputs/fastp_separated_reads/{illumina_lib_name}_R1.fq.gz",
-        r2="outputs/fastp_separated_reads/{illumina_lib_name}_R2.fq.gz"
-    conda: "envs/bbmap.yml"
-    shell:'''
-    repair.sh in={input} out={output.r1} out2={output.r2} repair=t overwrite=true
-    '''
-
-######################################
->>>>>>> 313aa81b
 ## Process & assemble isoseq files
 ######################################
 
