import pandas as pd

# read in metadata file
metadata_all = pd.read_csv("inputs/metadata.tsv", sep = "\t").set_index("run_accession", drop = False)
# filter out samples that should be excluded (library prep was weird)
metadata_all = metadata_all[metadata_all['excluded'] == "keep"]
# select columns that we need metadata from for wildcards and other places in the workflow
metadata_filt = metadata_all[["library_name", "assembly_group", "library_layout", "instrument"]]
# separate the isoseq data bc it will be treated separately
metadata_illumina = metadata_filt[metadata_filt["instrument"] != "Sequel II"].drop_duplicates()
metadata_isoseq = metadata_all[metadata_filt["instrument"] == "Sequel II"]
# set the index to library name to allow dictionary-like lookups from the metadata tables
metadata_illumina = metadata_illumina.set_index("library_name", drop = False)

# use metadata tables to create global variables
# extract SRA accessions to a variable, which we'll use to download the raw data
RUN_ACCESSIONS = metadata_all["run_accession"].unique().tolist()
# extract library names, which we'll use to control the quality control portion of the workflow
# some libraries are split between multiple SRA accessions
ILLUMINA_LIB_NAMES = metadata_illumina["library_name"].unique().tolist()
# extract assembly groups, which we'll use to control the assembly portion of the workflow
ASSEMBLY_GROUPS = metadata_illumina["assembly_group"].unique().tolist()

# extract isoseq library names
ISOSEQ_LIB_NAMES = metadata_isoseq['library_name'].unique().tolist()
ISOSEQ_RUN_ACCESSIONS = metadata_isoseq['run_accession'].unique().tolist()

# set the short read assemblers
ASSEMBLERS = ["rnaspades", "trinity"]

READS = ['R1', 'R2']

# set contam screen params
LINEAGES = ['bacteria', 'archaea', 'protozoa', 'fungi', 'vertebrate_mammalian', 'vertebrate_other', 'plant']
KSIZES = [51]

rule all:
    input: 
        expand("outputs/evaluation/salmon/{assembly_group}_quant/quant.sf", assembly_group = ASSEMBLY_GROUPS), 
        "outputs/decontamination/orthofuser_final_endosymbiont.fa",
        "outputs/annotation/transdecoder/orthofuser_final_clean.fa.transdecoder.cds",
        "outputs/annotation/dammit/orthofuser_final_clean.fa.dammit.fasta",
        "outputs/evaluation/transrate/orthofuser_final_clean/contigs.csv"

######################################
# Download short & long read data
######################################

rule download_fastq_files:
    output: temp("inputs/raw/{run_accession}.fq.gz")
    conda: "envs/sratools.yml"
    params: outdir = "inputs/raw/"
    shell:'''
    fasterq-dump --split-spot -Z {wildcards.run_accession} | gzip > {output}
    ''' 

######################################
## Process & assemble illumina files
######################################

rule combine_by_library_name:
    """
    Some of the input sequences have multiple run accessions (SRR*) associated with a single library.
    This rule combines those run accessions into one file by ill_lib_name (illumina library name).
    Since it uses the metadata_illumina file to do this, as well as expanding over the runacc wild card in the input,
    the output wildcard illumina_lib_name will only contain illumina library names.
    """
    input: expand("inputs/raw/{run_accession}.fq.gz", run_accession = RUN_ACCESSIONS)
    output: temp(expand("outputs/read_qc/raw_combined/{illumina_lib_name}.fq.gz", illumina_lib_name = ILLUMINA_LIB_NAMES))
    params: 
        indir = "inputs/raw/",
        outdir = "outputs/read_qc/raw_combined/"
    run:
        # create a dictionary that has library names as keys and run accessions as values
        tmp_illumina = metadata_all[metadata_all["instrument"] != "Sequel II"].drop_duplicates()
        tmp = tmp_illumina[["library_name", "run_accession"]]
        libdict = {}
        for group, d in tmp.groupby('library_name'):
            libdict[group] = d['run_accession'].values.tolist()

        # format the values to be a string of file paths, each separated by a space
        for library_name, run_accessions in libdict.items():
            library_paths = []
            for run_accession in run_accessions:
                path = params.indir + run_accession + ".fq.gz"
                library_paths.append(path)
                shell_drop_in = " ".join(library_paths)
            shell("cat {shell_drop_in} > {params.outdir}/{library_name}.fq.gz")

rule fastp:
    """
    We set the quality trimming parameters used by the Oyster River Protocol for de novo transcriptomics:
    - quality trim with a phred score of 2
    - trim the polyA tails
    - adapter trim
    """
    input: "outputs/read_qc/raw_combined/{illumina_lib_name}.fq.gz"
    output:
        json = "outputs/read_qc/fastp/{illumina_lib_name}.json",
        html = "outputs/read_qc/fastp/{illumina_lib_name}.html",
        fq = "outputs/read_qc/fastp/{illumina_lib_name}.fq.gz"
    conda: "envs/fastp.yml"
    threads: 2
    shell:'''
    fastp -i {input} --thread {threads} --trim_poly_x --qualified_quality_phred 2 --json {output.json} --html {output.html} --report_title {wildcards.illumina_lib_name} --interleaved_in --stdout | gzip > {output.fq}
    '''

rule khmer_kmer_trim_and_normalization:
    """
    K-mer trim and diginorm (digital normalization, or just normalization) according to the eelpond protocol/elvers.
    The oyster river protocol also supports removal of erroneous k-mers through similar methods.
    """
    input: "outputs/read_qc/fastp/{illumina_lib_name}.fq.gz"
    output: "outputs/read_qc/khmer/{illumina_lib_name}.fq.gz"
    conda: "envs/khmer.yml"
    shell:'''
    trim-low-abund.py -V -k 20 -Z 18 -C 2 -o {output} -M 4e9 --diginorm --diginorm-coverage=20 --gzip {input}
    '''

rule combine_by_assembly_group:
    """
    Assembly is a balancing act for de novo transcriptomics.
    Read depth must be sufficient to maximize coverage of rarely expressed transcripts,
    while isoform and SNP variation should be decreased as much as possible.
    This rule combines RNA-seq samples by pre-determined assembly groups (see metadata['assembly_group']) selected to balance the two above constraints.
    """
    input: expand("outputs/read_qc/khmer/{illumina_lib_name}.fq.gz", illumina_lib_name = ILLUMINA_LIB_NAMES)
    output: expand("outputs/read_qc/assembly_group_interleaved_reads/{assembly_group}.fq.gz", assembly_group = ASSEMBLY_GROUPS)
    params:
        indir = "outputs/read_qc/khmer/",
        outdir = "outputs/read_qc/assembly_group_interleaved_reads"
    run:
        # create a dictionary that has assembly groups as keys and library names as values
        tmp = metadata_illumina[["assembly_group", "library_name"]]
        assembly_group_dict = {}
        for group, d in tmp.groupby('assembly_group'):
            assembly_group_dict[group] = d['library_name'].values.tolist()

        # format the values to be a string of file paths, each separated by a space
        for assembly_group, library_names in assembly_group_dict.items():
            assembly_group_paths = []
            for library_name in library_names:
                path = params.indir + library_name + ".fq.gz"
                assembly_group_paths.append(path)
            
            shell_drop_in = " ".join(assembly_group_paths)
            shell("cat {shell_drop_in} > {params.outdir}/{assembly_group}.fq.gz")


rule split_paired_end_reads:
    """
    The trinity transcriptome assembler don't take interleaved reads as input.
    This rule separates reads into forward (R1) and reverse (R2) pairs.
    For single end reads, it touches the R2 file, as there is no information to separate.
    """
    input: "outputs/read_qc/assembly_group_interleaved_reads/{assembly_group}.fq.gz"
    output: 
        r1="outputs/read_qc/assembly_group_separated_reads/{assembly_group}_R1.fq.gz",
        r2="outputs/read_qc/assembly_group_separated_reads/{assembly_group}_R2.fq.gz"
    conda: "envs/bbmap.yml"
    shell:'''
    repair.sh in={input} out={output.r1} out2={output.r2} repair=t overwrite=true
    '''

rule trinity_assemble:
    input:
        r1="outputs/read_qc/assembly_group_separated_reads/{assembly_group}_R1.fq.gz",
        r2="outputs/read_qc/assembly_group_separated_reads/{assembly_group}_R2.fq.gz"
    output: "outputs/assembly/trinity/{assembly_group}_trinity.fa"
    conda: "envs/trinity.yml"
    threads: 28
    params: outdir = lambda wildcards: "outputs/assembly/trinity_tmp/" + wildcards.assembly_group + "_Trinity" 
    shell:'''
    Trinity --left {input.r1} --right {input.r2} --seqType fq --CPU {threads} --max_memory 100G --output {params.outdir} --full_cleanup
    mv {params.outdir}.Trinity.fasta {output}
    '''

rule rnaspades_assemble:
    input:
        r1="outputs/read_qc/assembly_group_separated_reads/{assembly_group}_R1.fq.gz",
        r2="outputs/read_qc/assembly_group_separated_reads/{assembly_group}_R2.fq.gz"
    output: 
        hard = "outputs/assembly/rnaspades/{assembly_group}_rnaspades_hard_filtered_transcripts.fa",
        soft = "outputs/assembly/rnaspades/{assembly_group}_rnaspades.fa"
    conda: "envs/spades.yml"
    threads: 4
    params: outdir = lambda wildcards: "outputs/assembly/rnaspades_tmp/" + wildcards.assembly_group 
    shell:'''
    rnaspades.py -1 {input.r1} -2 {input.r2} -o {params.outdir} -t {threads}
    mv {params.outdir}/hard_filtered_transcripts.fasta {output.hard}
    mv {params.outdir}/soft_filtered_transcripts.fasta {output.soft}
    '''

#####################################
## Process & assemble isoseq files
######################################

# The A americanum isoseq data on the SRA has already been processed.
# In this case, the sample was processed by UC Berkeley's computational core using the PacBio endorsed workflow.
#
# This probably looks something like this:
# 1. Generate CCS consensuses from raw isoseq subreads (bam file) (PBCCS)
# 2. Remove primer sequences from consensuses (LIMA)
# 3. Detect and remove chimeric reads (ISOSEQ3 REFINE)
# 4. Convert bam file into fasta file (BAMTOOLS CONVERT)
# 5. Select reads with a polyA tail and trim it (GSTAMA_POLYACLEANUP)
#
# Since these steps have already been completed, the FASTQ file we're working with here already represents a non-redundant set of the longest transcripts that could be derived from the raw data.
# We therefore only need to transform it into a FASTA file in order to include it in this analysis.
#
# In the future, if we need to do isoseq data processing, the first half of the nf-core/isoseq workflow has this above pipeline implemented.

rule convert_isoseq_fastq_to_fasta:
    input: expand("inputs/raw/{isoseq_run_accession}.fq.gz", isoseq_run_accession = ISOSEQ_RUN_ACCESSIONS)
    output: "outputs/assembly/isoseq/{isoseq_lib_name}_isoseq.fa"
    conda: "envs/seqtk.yml"
    shell:'''
    seqtk seq -a {input} > {output}
    '''

##################################################
## Merge and deduplicate transcriptome assemblies
##################################################

rule rename_contigs:
    """
    prepends assembly group to each contig fasta header. 
    makes contig names that are duplicated between assemblies unique again.
    we should talk to austin and figure out what his requirements are for transcript FASTA headers for noveltree
    """
    input: "outputs/assembly/{assembler}/{assembly_group}_{assembler}.fa"
    output: "outputs/assembly/renamed/{assembly_group}_{assembler}_renamed.fa"
    conda: "envs/bbmap.yml"
    shell:'''
    bbrename.sh in={input} out={output} prefix={wildcards.assembly_group} addprefix=t
    '''

rule merge_txomes_all:
    '''
    combine all assembled contigs into one file
    '''
    input:
        expand("outputs/assembly/renamed/{assembly_group}_{assembler}_renamed.fa", assembly_group = ASSEMBLY_GROUPS, assembler = ASSEMBLERS),
        expand("outputs/assembly/isoseq/{isoseq_lib_name}_isoseq.fa", isoseq_lib_name = ISOSEQ_LIB_NAMES)
    output: "outputs/assembly/merged/merged.fa"
    shell:'''
    cat {input} > {output}
    '''

rule deduplicate_merged_txomes_with_mmseqs:
    '''
    Remove perfect duplicates (emulates cd-hit: https://github.com/soedinglab/MMseqs2/issues/601)
    The goal of this step is to remove fragments in one transcriptome that are present in a different transcriptome as longer contigs.
    '''
    input: "outputs/assembly/merged/merged.fa"
    output: "outputs/assembly/merged/merged_rep_seq.fasta"
    params: outprefix="outputs/assembly/merged/merged"
    conda: "envs/mmseqs2.yml"
    threads: 8
    shell:'''
    mkdir -p tmp
    mmseqs easy-cluster {input} {params.outprefix} tmp -c 0.97 --cov-mode 1 --min-seq-id 1.0 --exact-kmer-matching 1 --threads {threads}
    '''

rule grab_deduplicated_contig_names:
    """
    Grab fasta header names and remove the prefix ">" for deduplicated contigs
    """
    input: "outputs/assembly/merged/merged_rep_seq.fasta"
    output: "outputs/assembly/merged/merged_rep_seq_names.txt"
    shell:'''
    grep -e ">" {input} | awk 'sub(/^>/, "")' > {output}
    '''

rule filter_original_assemblies_by_deduplicated_names:
    """
    remove perfect duplicates from each original txome before running transrate or orthofinder.
    this step shares info between transcriptomes and is intended to remove small fragments that are part of larger transcripts in different assemblies and remove perfect duplicates between different assemblers.
    filtering is fast, while both transrate and orthofinder are slow.
    """
    input:
        fa="outputs/assembly/renamed/{assembly_group}_{assembler}_renamed.fa",
        lst="outputs/assembly/merged/merged_rep_seq_names.txt"
    output: "outputs/assembly/filtered_duplicates/{assembly_group}_{assembler}_filtered.fa"
    conda: "envs/seqtk.yml"
    shell:'''
    seqtk subseq {input.fa} {input.lst} > {output}
    '''

rule filter_by_length:
    """
    Orthofuser filters to nucleotides greater than 200bp
    We'll use 75, since we're using 25 amino acids as our cut off (which syncs with what noveltree uses)
    """
    input: "outputs/assembly/filtered_duplicates/{assembly_group}_{assembler}_filtered.fa"
    output: "outputs/assembly/filtered_size/{assembly_group}_{assembler}_filtered.fa"
    conda: "envs/seqkit.yml"
    shell:'''
    seqkit seq -m 75 -o {output} {input}
    '''

# TODO: add a rule to keep anything smaller than 75 and then come up with a strategy to work with this set (search for peptides, etc).

rule orthofinder:
    """
    Using each assembly as an input "species," we run orthofinder to detect orthologous groups of transcripts.
    This is run on DNA sequences with an inflated MCL parameter to co-group more distant sequences.
    Orthofinder results (e.g. what is grouped together) might change if the input files change, so we run orthofinder one time to get clusters with consistent results and names.
    orthofinder parameters
    * -d:  input is DNA sequence
    * -f:  input folder
    * -I:  MCL parameter
    * -og: stop after inferring orthogroups
    * -t:  number of parallel sequence search threads [default = 10]
    * -a:  number of parallel analysis threads
    """
    input:
        illumina = expand("outputs/assembly/filtered_size/{assembly_group}_{assembler}_filtered.fa", assembly_group = ASSEMBLY_GROUPS, assembler = ASSEMBLERS),
        isoseq = expand("outputs/assembly/isoseq/{isoseq_lib_name}_isoseq.fa", isoseq_lib_name = ISOSEQ_LIB_NAMES)
    output: "outputs/orthofuser/orthofinder/Orthogroups/Orthogroups.txt"
    params:
        indir="outputs/assembly/filtered_size/",
        outdirtmp = "outputs/orthofuser/orthofinder_tmp"
    threads: 28
    conda: "envs/orthofinder.yml"
    shell:'''
    # put the isoseq data in the same folder as the illumina assemblies
    # in this case, since we only have one isoseq file, we can do a simple cp instead of a for loop
    cp {input.isoseq} {params.indir}
    orthofinder -d -I 12 -f {params.indir} -o {params.outdirtmp} -og -t {threads}
    cp {params.outdirtmp}/Results*/Orthogroups/Orthogroups.txt {output}
    '''

rule merge_by_assembly_group_for_transrate:
    input:
        expand("outputs/assembly/filtered_duplicates/{{assembly_group}}_{assembler}_filtered.fa", assembler = ASSEMBLERS),
    output: "outputs/assembly/merged/{assembly_group}_merged_filtered.fa"
    shell:'''
    cat {input} > {output}
    '''

rule transrate_orthofuser:
    """
    TransRate is a tool for reference-free quality assessment of de novo transcriptome assemblies.
    It uses evidence like read mapping rate and length to score each contig.
    orthofuser uses a modified version of transrate,
    but it only uses an updated version of salmon and other bugs, which shouldn't change the functionality
    https://github.com/macmanes-lab/Oyster_River_Protocol/issues/46

    Ideally, we would run transrate on the merged transcriptome and map with merged reads.
    For this transcriptome, the assembly is too complex (est. 1M contig limit) and there are too many reads, both of which cause transrate to fail.
    For this reason, we run transrate separately on each assembly group and then combine the scores to get the contig scores.
    Justification for using diginorm'd reads for mapping: https://github.com/blahah/transrate/issues/225
    """
    input:
        assembly="outputs/assembly/merged/{assembly_group}_merged_filtered.fa",
        reads=expand("outputs/read_qc/assembly_group_separated_reads/{{assembly_group}}_{read}.fq.gz", read = READS)
    output: "outputs/orthofuser/transrate_full/{assembly_group}_merged_filtered/contigs.csv"
    singularity: "docker://macmaneslab/orp:2.3.3"
    params: outdir= "outputs/orthofuser/transrate_full"
    threads: 28
    shell:'''
    transrate -o {params.outdir} -t {threads} -a {input.assembly} --left {input.reads[0]} --right {input.reads[1]}
    mv {params.outdir}/assemblies.csv {params.outdir}/{wildcards.assembly_group}_merged_filtered_assemblies.csv
    # cleanup big output files
    rm {params.outdir}/{wildcards.assembly_group}_merged_filtered/*bam
    '''

rule get_contig_name_w_highest_transrate_score_for_each_orthogroup:
    """
    This rule replaces a lot of the bash/awk/grep/thousands of file writing steps in orthofuser/ORP with a python script.
    It writes the name of the highest scoring transcript (contig name) from transrate for each orthogroup.
    It takes the highest scoring contig for each orthogroup from the multiple transrate runs.

    We adapted this approach so that all isoseq contigs are included in the final transcriptome.
    Only orthogroups without an isoseq contig return a transrate-scored short read contig.
    If there are multiple isoseq contigs in an orthogroup, all are returned.
    """
    input:
        orthogroups = "outputs/orthofuser/orthofinder/Orthogroups/Orthogroups.txt",
        transrate = expand("outputs/orthofuser/transrate_full/{assembly_group}_merged_filtered/contigs.csv", assembly_group = ASSEMBLY_GROUPS),
    output: "outputs/orthofuser/orthomerged/good.list"
    shell:'''
    python scripts/get_contig_name_w_highest_transrate_score_for_each_orthogroup.py {output} {input.orthogroups} {input.transrate}
    '''

rule filter_by_name:
    """
    keep only contigs that ended up in good.list
    """
    input:
        fa="outputs/assembly/merged/merged_rep_seq.fasta",
        lst="outputs/orthofuser/orthomerged/good.list"
    output: "outputs/orthofuser/orthomerged/orthomerged.fa"
    conda: "envs/seqtk.yml"
    shell:'''
    seqtk subseq {input.fa} {input.lst} > {output}
    '''

rule download_diamond_database:
    output: "inputs/databases/uniprot_sprot.fasta.gz"
    shell:'''
    # downloaded UniProt Release 2023_03 on 20230818
    curl -JLo {output} http://ftp.uniprot.org/pub/databases/uniprot/current_release/knowledgebase/complete/uniprot_sprot.fasta.gz
    '''

rule diamond_makedb:
    input: "inputs/databases/uniprot_sprot.fasta.gz"
    output: "inputs/databases/swissprot.dmnd"
    params: dbprefix = "inputs/databases/swissprot"
    conda: "envs/diamond.yml"
    shell:'''
    diamond makedb --in {input} --db {params.dbprefix}
    '''

rule run_diamond_on_orthomerged_txome:
    """
    get minimal annotations for the orthomerged transcriptome to see what genes are present.
    """
    input:
        fa ="outputs/orthofuser/orthomerged/orthomerged.fa",
        db = "inputs/databases/swissprot.dmnd"
    output: "outputs/orthofuser/diamond/orthomerged.diamond.txt"
    conda: "envs/diamond.yml"
    threads: 28
    shell:'''
    diamond blastx --quiet -p {threads} -e 1e-8 --top 0.1 -q {input.fa} -d {input.db} -o {output}
    '''

rule run_diamond_to_rescue_real_genes:
    """
    run diamond on the raw, unprocessed transcriptomes
    """
    input:
        fa = "outputs/assembly/filtered_duplicates/{assembly_group}_{assembler}_filtered.fa",
        db = "inputs/databases/swissprot.dmnd"
    output: "outputs/orthofuser/diamond/{assembly_group}_{assembler}.diamond.txt"
    conda: "envs/diamond.yml"
    threads: 28
    shell:'''
    diamond blastx --quiet -p {threads} -e 1e-8 --top 0.1 -q {input.fa} -d {input.db} -o {output}
    '''

rule run_diamond_to_rescue_real_genes_isoseq:
    """
    run diamond on the raw, unprocessed transcriptomes
    """
    input:
        fa = "outputs/assembly/isoseq/{isoseq_lib_name}_isoseq.fa",
        db = "inputs/databases/swissprot.dmnd"
    output: "outputs/orthofuser/diamond_isoseq/{isoseq_lib_name}_isoseq.diamond.txt"
    conda: "envs/diamond.yml"
    threads: 28
    shell:'''
    diamond blastx --quiet -p {threads} -e 1e-8 --top 0.1 -q {input.fa} -d {input.db} -o {output}
    '''

rule parse_diamond_gene_annotations_for_missed_transcripts:
    input:
        orthomerged = "outputs/orthofuser/diamond/orthomerged.diamond.txt",
        raw = expand("outputs/orthofuser/diamond/{assembly_group}_{assembler}.diamond.txt", assembly_group = ASSEMBLY_GROUPS, assembler = ASSEMBLERS),
        isoseq = expand("outputs/orthofuser/diamond_isoseq/{isoseq_lib_name}_isoseq.diamond.txt", isoseq_lib_name = ISOSEQ_LIB_NAMES)
    output: "outputs/orthofuser/newbies/newbies.txt"
    shell:'''
    python scripts/parse_diamond_gene_annotations_for_missed_transcripts.py {output} {input.orthomerged} {input.raw} {input.isoseq}
    '''

rule grab_missed_transcripts:
    input:
        fa="outputs/assembly/merged/merged_rep_seq.fasta",
        lst = "outputs/orthofuser/newbies/newbies.txt"
    output: "outputs/orthofuser/newbies/newbies.fa"
    conda: "envs/seqtk.yml"
    shell:'''
    seqtk subseq {input.fa} {input.lst} > {output}
    '''

rule combine_orthomerged_with_missed_transcripts:
    input:
        orthomerged = "outputs/orthofuser/orthomerged/orthomerged.fa",
        newbies = "outputs/orthofuser/newbies/newbies.fa"
    output: "outputs/orthofuser/newbies/orthomerged.fa"
    shell:'''
    cat {input.orthomerged} {input.newbies} > {output}
    '''

rule cdhitest:
    """
    collapse at 0.98 identity, which should be removing nearly identical transcripts
    """
    input: "outputs/orthofuser/newbies/orthomerged.fa"
    output: "outputs/orthofuser/orthofuser_final.fa"
    conda: "envs/cd-hit.yml"
    threads: 30
    shell:'''
    cd-hit-est -M 5000 -T {threads} -c .98 -i {input} -o {output}
    '''

#######################################################################
## Decontaminate transcriptome
#######################################################################


rule download_sourmash_databases_genbank:
    input: "inputs/sourmash_databases/sourmash-database-info.csv"
    output: "inputs/sourmash_databases/genbank-{lineage}-k{ksize}-scaled10k-cover.zip"
    run:
        sourmash_database_info = pd.read_csv(input[0])
        ksize = int(wildcards.ksize)
        lineage_df = sourmash_database_info.loc[(sourmash_database_info['lineage'] == wildcards.lineage) & (sourmash_database_info['ksize'] == ksize)]
        if lineage_df is None:
            raise TypeError("'None' value provided for lineage_df. Are you sure the sourmash database info csv was not empty?")

        osf_hash = lineage_df['osf_hash'].values[0] 
        shell("curl -JLo {output} https://osf.io/{osf_hash}/download")


rule sourmash_sketch:
    input: "outputs/orthofuser/orthofuser_final.fa"
    output: "outputs/decontamination/sourmash/orthofuser_final.sig"
    conda: "envs/sourmash.yml"
    shell:'''
    sourmash sketch dna -p k=21,k=31,k=51,abund,scaled=1000 -o {output} --name orthofuser_final {input}
    '''

rule sourmash_gather:
    input:
        sig="outputs/decontamination/sourmash/orthofuser_final.sig",
        db=expand("inputs/sourmash_databases/genbank-{lineage}-k{{ksize}}-scaled10k-cover.zip", lineage = LINEAGES),
    output: "outputs/decontamination/sourmash/orthofuser_final_k{ksize}_gather.csv"
    conda: "envs/sourmash.yml"
    shell:'''
    sourmash gather -k {wildcards.ksize} -o {output} {input.sig} {input.db}
    '''

rule parse_genome_accessions_from_sourmash_gather:
    input: expand("outputs/decontamination/sourmash/orthofuser_final_k{ksize}_gather.csv", ksize = KSIZES)
    output: "outputs/decontamination/orthofuser_final_contaminant_genome_accesions.tsv"
    conda: "envs/tidyverse.yml"
    shell:'''
    scripts/parse_genome_accessions_from_sourmash_gather_results.R {input} {output}
    '''

rule download_genome_accessions:
    input: "outputs/decontamination/orthofuser_final_contaminant_genome_accesions.tsv"
    output: "outputs/decontamination/contaminant_genomes/contaminant_genomes.fna"
    params: outdir = "outputs/decontamination/contaminant_genomes/"
    conda: "envs/ncbi-genome-download.yml"
    shell:'''
    ncbi-genome-download -s genbank --flat-output --formats fasta --output-folder {params.outdir} --assembly-accessions {input} all && cat {params.outdir}/*fna.gz | gunzip > {output}
    '''

rule make_contam_genome_blast_db:
    input: "outputs/decontamination/contaminant_genomes/contaminant_genomes.fna"
    output: "outputs/decontamination/contaminant_genomes_blastdb/contaminant_genomes_blastdb.not"
    params: dbprefix="outputs/decontamination/contaminant_genomes_blastdb/contaminant_genomes_blastdb"
    conda: "envs/blast.yml"
    shell:'''
    makeblastdb -in {input} -dbtype nucl -out {params.dbprefix}
    '''

rule run_blast_for_contam_screen:
    input: 
        fa="outputs/orthofuser/orthofuser_final.fa",
        db="outputs/decontamination/contaminant_genomes_blastdb/contaminant_genomes_blastdb.not"
    output: "outputs/decontamination/contaminant_blast/contaminant_genomes_blast.tsv"
    threads: 14
    params: dbprefix="outputs/decontamination/contaminant_genomes_blastdb/contaminant_genomes_blastdb"
    conda: "envs/blast.yml"
    shell:'''
    blastn -query {input.fa} -db {params.dbprefix} -outfmt 6 -out {output} -num_threads {threads} -max_target_seqs 5
    '''

rule samtools_faidx_transcriptome:
    input: "outputs/orthofuser/orthofuser_final.fa"
    output: "outputs/orthofuser/orthofuser_final.fa.fai"
    conda: "envs/samtools.yml"
    shell:'''
    samtools faidx {input}
    '''

rule parse_blast_for_contaminant_contigs:
    input:
        blast="outputs/decontamination/contaminant_blast/contaminant_genomes_blast.tsv",
        fai="outputs/orthofuser/orthofuser_final.fa.fai"
    output: 
        clean="outputs/decontamination/contaminant_blast/clean_contig_names.txt",
        endosymbiont="outputs/decontamination/contaminant_blast/endosymbiont_contig_names.txt"
    conda: "envs/tidyverse.yml"
    shell:'''
    scripts/parse_blast_for_contaminant_contigs.R {input.blast} {input.fai} {output.clean} {output.endosymbiont}
    '''

rule extract_clean_contigs:
    input: 
        fa="outputs/orthofuser/orthofuser_final.fa",
        clean="outputs/decontamination/contaminant_blast/clean_contig_names.txt",
    output: "outputs/decontamination/orthofuser_final_clean.fa"
    conda: "envs/seqtk.yml"
    shell:'''
    seqtk subseq {input.fa} {input.clean} > {output}
    '''

rule extract_endosymbiont_contigs:
    input: 
        fa="outputs/orthofuser/orthofuser_final.fa",
        endosymbiont="outputs/decontamination/contaminant_blast/endosymbiont_contig_names.txt",
    output: "outputs/decontamination/orthofuser_final_endosymbiont.fa"
    conda: "envs/seqtk.yml"
    shell:'''
    seqtk subseq {input.fa} {input.endosymbiont} > {output}
    '''

#######################################################################
## Evaluate the quality of the merged transcriptome
#######################################################################

# Prep reads sets for evaluation --------------------------------------

rule split_paired_end_reads_fastp:
    """
    the fastp trimmed reads are only quality trimmed, so the original abundances are preserved.
    These are the correct reads to use for quantification (e.g. for mapping rates back to the transcriptome and differential expression).
    """
    input: fq = "outputs/read_qc/fastp/{illumina_lib_name}.fq.gz"
    output:
        r1="outputs/read_qc/fastp_separated_reads/{illumina_lib_name}_R1.fq.gz",
        r2="outputs/read_qc/fastp_separated_reads/{illumina_lib_name}_R2.fq.gz"
    conda: "envs/bbmap.yml"
    shell:'''
    repair.sh in={input} out={output.r1} out2={output.r2} repair=t overwrite=true
    '''

rule combine_and_diginorm_all_reads:
    input: expand("outputs/read_qc/assembly_group_interleaved_reads/{assembly_group}.fq.gz", assembly_group = ASSEMBLY_GROUPS)
    output: "outputs/read_qc/all_diginormed_reads.fq.gz"
    conda: "envs/khmer.yml"
    shell:'''
    cat {input} | trim-low-abund.py -V -k 20 -Z 18 -C 2 -o {output} -M 30e9 --diginorm --diginorm-coverage=20 --gzip -
    '''

rule split_paired_diginorm_all_reads:
    input: "outputs/read_qc/all_diginormed_reads.fq.gz"
    output:
        r1="outputs/read_qc/all_diginormed_reads_R1.fq.gz",
        r2="outputs/read_qc/all_diginormed_reads_R2.fq.gz"
    conda: "envs/bbmap.yml"
    shell:'''
    repair.sh in={input} out={output.r1} out2={output.r2} repair=t overwrite=true
    '''

# Percent of reads that map back to the transcriptome -----------------

rule salmon_index:
    input: "outputs/decontamination/orthofuser_final_clean.fa"
    output: "outputs/evaluation/salmon/orthofuser_final_clean_index/info.json"
    threads: 8
    params: indexdir = "outputs/evaluation/salmon/orthofuser_final_clean_index/"
    conda: "envs/salmon.yml"
    shell:'''
    salmon index -p {threads} -t {input} -i {params.indexdir} -k 31
    '''

rule salmon_quant:
    input:
        index = "outputs/evaluation/salmon/orthofuser_final_clean_index/info.json",
        reads=expand("outputs/read_qc/fastp_separated_reads/{{illumina_lib_name}}_{read}.fq.gz", read = READS)
    output: "outputs/evaluation/salmon/{illumina_lib_name}_quant/quant.sf"
    params:
        indexdir = "outputs/evaluation/salmon/orthofuser_final_clean_index/",
        outdir = lambda wildcards: "outputs/evaluation/salmon/" + wildcards.illumina_lib_name + "_quant"
    conda: "envs/salmon.yml"
    threads: 4
    shell:'''
    salmon quant -i {params.indexdir} -l A -1 {input.reads[0]} -2 {input.reads[1]} -o {params.outdir} --dumpEq --writeOrphanLinks -p {threads}
    '''

# TransRate on final assembly -------------------------------------------

rule transrate_final:
    input:
        assembly="outputs/decontamination/orthofuser_final_clean.fa",
<<<<<<< HEAD
        reads=expand("outputs/read_qc/all_diginormed_reads_{read}.fq.gz", read = READS)
=======
>>>>>>> bbd79b4b
    output: "outputs/evaluation/transrate/orthofuser_final_clean/contigs.csv"
    singularity: "docker://macmaneslab/orp:2.3.3"
    params: outdir= "outputs/evaluation/transrate"
    threads: 28
    shell:'''
<<<<<<< HEAD
    transrate -o {params.outdir} -t {threads} -a {input.assembly} --left {input.reads[0]} --right {input.reads[1]}
    # cleanup big output files
    rm {params.outdir}/orthofuser_final_clean/*bam
=======
    transrate -o {params.outdir} -t {threads} -a {input.assembly}
>>>>>>> bbd79b4b
    '''

################################################
## Annotation
################################################

rule transdecoder_longorfs:
    input: "outputs/decontamination/orthofuser_final_clean.fa"
    output: "outputs/annotation/transdecoder/orthofuser_final_clean.fa.transdecoder_dir/longest_orfs.cds"
    params: outdir="outputs/annotation/transdecoder/"
    conda: "envs/transdecoder.yml"
    shell:'''
    TransDecoder.LongOrfs -t {input} --output_dir {params.outdir}
    '''

rule transdecoder_predict:
    input: 
        td="outputs/annotation/transdecoder/orthofuser_final_clean.fa.transdecoder_dir/longest_orfs.cds",
        fa="outputs/decontamination/orthofuser_final_clean.fa"
    output: "outputs/annotation/transdecoder/orthofuser_final_clean.fa.transdecoder.cds"
    conda: "envs/transdecoder.yml"
    params: outdir="outputs/annotation/transdecoder/"
    shell:'''
    TransDecoder.Predict -t {input.fa} --output_dir {params.outdir}
    '''

rule dammit_install_databases:
    output: "inputs/dammit_databases/databases.doit.db"
    conda: "envs/dammit.yml"
    params: dbdir="inputs/dammit_databases/"
    threads: 8
    shell:'''
    dammit databases --install --busco-group arthropoda --database-dir {params.dbdir} --n_threads {threads}
    '''

rule dammit_annotation:
    input:
        fa= "outputs/decontamination/orthofuser_final_clean.fa",
        db="inputs/dammit_databases/databases.doit.db"
    output: "outputs/annotation/dammit/orthofuser_final_clean.fa.dammit.fasta"
    params: dbdir="inputs/dammit_databases/"
    conda: "envs/dammit.yml"
    threads: 30
    shell:'''
<<<<<<< HEAD
    dammit annotate {input.fa} --database-dir {params.dbdir} --no-rename --busco-group arthropoda -o . --n_threads {threads} 
=======
    dammit annotate {input.fa} --database-dir {params.dbdir} --busco-group arthropoda -o . --n_threads {threads} 
>>>>>>> bbd79b4b
    '''<|MERGE_RESOLUTION|>--- conflicted
+++ resolved
@@ -680,22 +680,12 @@
 rule transrate_final:
     input:
         assembly="outputs/decontamination/orthofuser_final_clean.fa",
-<<<<<<< HEAD
-        reads=expand("outputs/read_qc/all_diginormed_reads_{read}.fq.gz", read = READS)
-=======
->>>>>>> bbd79b4b
     output: "outputs/evaluation/transrate/orthofuser_final_clean/contigs.csv"
     singularity: "docker://macmaneslab/orp:2.3.3"
     params: outdir= "outputs/evaluation/transrate"
     threads: 28
     shell:'''
-<<<<<<< HEAD
-    transrate -o {params.outdir} -t {threads} -a {input.assembly} --left {input.reads[0]} --right {input.reads[1]}
-    # cleanup big output files
-    rm {params.outdir}/orthofuser_final_clean/*bam
-=======
     transrate -o {params.outdir} -t {threads} -a {input.assembly}
->>>>>>> bbd79b4b
     '''
 
 ################################################
@@ -740,9 +730,5 @@
     conda: "envs/dammit.yml"
     threads: 30
     shell:'''
-<<<<<<< HEAD
-    dammit annotate {input.fa} --database-dir {params.dbdir} --no-rename --busco-group arthropoda -o . --n_threads {threads} 
-=======
     dammit annotate {input.fa} --database-dir {params.dbdir} --busco-group arthropoda -o . --n_threads {threads} 
->>>>>>> bbd79b4b
     '''