import pandas as pd

# read in metadata file
metadata_all = pd.read_csv("inputs/metadata.tsv", sep = "\t").set_index("run_accession", drop = False)
# filter out samples that should be excluded (library prep was weird)
metadata_all = metadata_all[metadata_all['excluded'] == "keep"]
# select columns that we need metadata from for wildcards and other places in the workflow
metadata_filt = metadata_all[["library_name", "assembly_group", "library_layout", "instrument"]]
# separate the isoseq data bc it will be treated separately
metadata_illumina = metadata_filt[metadata_filt["instrument"] != "Sequel II"].drop_duplicates()
metadata_isoseq = metadata_all[metadata_filt["instrument"] == "Sequel II"]
# set the index to library name to allow dictionary-like lookups from the metadata tables with param lambda functions
metadata_illumina = metadata_illumina.set_index("library_name", drop = False)
# set the index to assembly group to allow dictionary-like lookups from the metadata tables with param lambda functions
metadata_illumina2 = metadata_illumina[["assembly_group", "library_layout"]].drop_duplicates()
metadata_illumina2 = metadata_illumina2.set_index("assembly_group", drop = False)

# use metadata tables to create global variables
# extract SRA accessions to a variable, which we'll use to download the raw data
RUN_ACCESSIONS = metadata_all["run_accession"].unique().tolist()
# extract library names, which we'll use to control the quality control portion of the workflow
# some libraries are split between multiple SRA accessions
ILLUMINA_LIB_NAMES = metadata_illumina["library_name"].unique().tolist()
# extract assembly groups, which we'll use to control the assembly portion of the workflow
ASSEMBLY_GROUPS = metadata_illumina["assembly_group"].unique().tolist()

# extract isoseq library names
ISOSEQ_LIB_NAMES = metadata_isoseq['library_name'].unique().tolist()
ISOSEQ_RUN_ACCESSIONS = metadata_isoseq['run_accession'].unique().tolist()

rule all:
    input: 
        expand("outputs/assembly/trinity/{assembly_group}_trinity.fa", assembly_group = ASSEMBLY_GROUPS),
<<<<<<< HEAD
        expand("outputs/assembly/rnaspades/{assembly_group}_rnaspades.fa", assembly_group = ASSEMBLY_GROUPS),
        expand("outputs/fastp_separated_reads/{illumina_lib_name}_R1.fq.gz", illumina_lib_name = ILLUMINA_LIB_NAMES)
=======
        expand("outputs/assembly/rnaspades/{assembly_group}_rnaspades_hard_filtered_transcripts.fa", assembly_group = ASSEMBLY_GROUPS),
        expand("outputs/assembly/filtered/{isoseq_lib_name}_isoseq_filtered.fa", isoseq_lib_name = ISOSEQ_LIB_NAMES)
>>>>>>> 3b641e53

rule download_fastq_files:
    output: temp("inputs/raw/{run_accession}.fq.gz")
    conda: "envs/sratools.yml"
    params: outdir = "inputs/raw/"
    shell:'''
    fasterq-dump --split-spot -Z {wildcards.run_accession} | gzip > {output}
    ''' 

######################################
## Process & assemble illumina files
######################################

rule combine_by_library_name:
    """
    Some of the input sequences have multiple run accessions (SRR*) associated with a single library.
    This rule combines those run accessions into one file by ill_lib_name (illumina library name).
    Since it uses the metadata_illumina file to do this, as well as expanding over the runacc wild card in the input,
    the output wildcard illumina_lib_name will only contain illumina library names.
    """
    input: expand("inputs/raw/{run_accession}.fq.gz", run_accession = RUN_ACCESSIONS)
    output: temp(expand("outputs/raw_combined/{illumina_lib_name}.fq.gz", illumina_lib_name = ILLUMINA_LIB_NAMES))
    params: 
        indir = "inputs/raw/",
        outdir = "outputs/raw_combined/"
    run:
        # create a dictionary that has library names as keys and run accessions as values
        tmp_illumina = metadata_all[metadata_all["instrument"] != "Sequel II"].drop_duplicates()
        tmp = tmp_illumina[["library_name", "run_accession"]]
        libdict = {}
        for group, d in tmp.groupby('library_name'):
            libdict[group] = d['run_accession'].values.tolist()

        # format the values to be a string of file paths, each separated by a space
        for library_name, run_accessions in libdict.items():
            library_paths = []
            for run_accession in run_accessions:
                path = params.indir + run_accession + ".fq.gz"
                library_paths.append(path)
                shell_drop_in = " ".join(library_paths)
            shell("cat {shell_drop_in} > {params.outdir}/{library_name}.fq.gz")

rule fastp:
    """
    We set the quality trimming parameters used by the Oyster River Protocol for de novo transcriptomics:
    - quality trim with a phred score of 2
    - trim the polyA tails
    - adapter trim
    """
    input: "outputs/raw_combined/{illumina_lib_name}.fq.gz"
    output:
        json = "outputs/fastp/{illumina_lib_name}.json",
        html = "outputs/fastp/{illumina_lib_name}.html",
        fq = "outputs/fastp/{illumina_lib_name}.fq.gz"
    conda: "envs/fastp.yml"
    threads: 2
    params: liblayout = lambda wildcards: metadata_illumina.loc[wildcards.illumina_lib_name, "library_layout"]
    shell:'''
    if [ "{params.liblayout}" == "PAIRED" ]; then
        fastp -i {input} --thread {threads} --trim_poly_x --qualified_quality_phred 2 --json {output.json} --html {output.html} --report_title {wildcards.illumina_lib_name} --interleaved_in --stdout | gzip > {output.fq}
    elif [ "{params.liblayout}" == "SINGLE" ]; then
        fastp -i {input} --thread {threads} --trim_poly_x --qualified_quality_phred 2 --json {output.json} --html {output.html} --report_title {wildcards.illumina_lib_name} --stdout | gzip > {output.fq}
    fi
    '''

rule khmer_kmer_trim_and_normalization:
    """
    K-mer trim and diginorm (digital normalization, or just normalization) according to the eelpond protocol/elvers.
    The oyster river protocol also supports removal of erroneous k-mers through similar methods.
    """
    input: "outputs/fastp/{illumina_lib_name}.fq.gz"
    output: "outputs/khmer/{illumina_lib_name}.fq.gz"
    conda: "envs/khmer.yml"
    shell:'''
    trim-low-abund.py -V -k 20 -Z 18 -C 2 -o {output} -M 4e9 --diginorm --diginorm-coverage=20 --gzip {input}
    '''

rule combine_by_assembly_group:
    """
    Assembly is a balancing act for de novo transcriptomics.
    Read depth must be sufficient to maximize coverage of rarely expressed transcripts,
    while isoform and SNP variation should be decreased as much as possible.
    This rule combines RNA-seq samples by pre-determined assembly groups (see metadata['assembly_group']) selected to balance the two above constraints.
    """
    input: expand("outputs/khmer/{illumina_lib_name}.fq.gz", illumina_lib_name = ILLUMINA_LIB_NAMES)
    output: expand("outputs/assembly_group_interleaved_reads/{assembly_group}.fq.gz", assembly_group = ASSEMBLY_GROUPS)
    params:
        indir = "outputs/khmer/",
        outdir = "outputs/assembly_group_interleaved_reads"
    run:
        # create a dictionary that has assembly groups as keys and library names as values
        tmp = metadata_illumina[["assembly_group", "library_name"]]
        assembly_group_dict = {}
        for group, d in tmp.groupby('assembly_group'):
            assembly_group_dict[group] = d['library_name'].values.tolist()

        # format the values to be a string of file paths, each separated by a space
        for assembly_group, library_names in assembly_group_dict.items():
            assembly_group_paths = []
            for library_name in library_names:
                path = params.indir + library_name + ".fq.gz"
                assembly_group_paths.append(path)
            
            shell_drop_in = " ".join(assembly_group_paths)
            shell("cat {shell_drop_in} > {params.outdir}/{assembly_group}.fq.gz")


rule split_paired_end_reads:
    """
    The trinity transcriptome assembler don't take interleaved reads as input.
    This rule separates reads into forward (R1) and reverse (R2) pairs.
    For single end reads, it touches the R2 file, as there is no information to separate.
    """
    input: "outputs/assembly_group_interleaved_reads/{assembly_group}.fq.gz"
    output: 
        r1="outputs/assembly_group_separated_reads/{assembly_group}_R1.fq.gz",
        r2="outputs/assembly_group_separated_reads/{assembly_group}_R2.fq.gz"
    conda: "envs/bbmap.yml"
    params: liblayout = lambda wildcards: metadata_illumina2.loc[wildcards.assembly_group, "library_layout"]
    shell:'''
    if [ "{params.liblayout}" == "PAIRED" ]; then
        repair.sh in={input} out={output.r1} out2={output.r2} repair=t overwrite=true
    elif [ "{params.liblayout}" == "SINGLE" ]; then
        cp {input} {output.r1}
        touch {output.r2}
    fi
    '''

rule trinity_assemble:
    input:
        r1="outputs/assembly_group_separated_reads/{assembly_group}_R1.fq.gz",
        r2="outputs/assembly_group_separated_reads/{assembly_group}_R2.fq.gz"
    output: "outputs/assembly/trinity/{assembly_group}_trinity.fa"
    conda: "envs/trinity.yml"
    threads: 28
    params: 
        liblayout = lambda wildcards: metadata_illumina2.loc[wildcards.assembly_group, "library_layout"],
        outdir = lambda wildcards: "outputs/assembly/trinity_tmp/" + wildcards.assembly_group + "_Trinity" 
    shell:'''
    if [ "{params.liblayout}" == "PAIRED" ]; then
        Trinity --left {input.r1} --right {input.r2} --seqType fq --CPU {threads} --max_memory 100G --output {params.outdir} --full_cleanup
    elif [ "{params.liblayout}" == "SINGLE" ]; then
        Trinity --single {input.r1} --seqType fq --CPU {threads} --max_memory 100G --output {params.outdir} --full_cleanup 
    fi
    mv {params.outdir}.Trinity.fasta {output}
    '''

rule rnaspades_assemble:
    input:
        r1="outputs/assembly_group_separated_reads/{assembly_group}_R1.fq.gz",
        r2="outputs/assembly_group_separated_reads/{assembly_group}_R2.fq.gz"
    output: 
        hard = "outputs/assembly/rnaspades/{assembly_group}_rnaspades_hard_filtered_transcripts.fa",
        soft = "outputs/assembly/rnaspades/{assembly_group}_rnaspades.fa"
    conda: "envs/spades.yml"
    threads: 4
    params: 
        liblayout = lambda wildcards: metadata_illumina2.loc[wildcards.assembly_group, "library_layout"],
        outdir = lambda wildcards: "outputs/assembly/rnaspades_tmp/" + wildcards.assembly_group 
    shell:'''
    if [ "{params.liblayout}" == "PAIRED" ]; then
        rnaspades.py -1 {input.r1} -2 {input.r2} -o {params.outdir} -t {threads}
    elif [ "{params.liblayout}" == "SINGLE" ]; then
        rnaspades.py -s {input.r1} -o {params.outdir} -t {threads}
    fi
    mv {params.outdir}/hard_filtered_transcripts.fasta {output.hard}
    mv {params.outdir}/soft_filtered_transcripts.fasta {output.soft}
    '''

<<<<<<< HEAD
rule split_paired_end_reads_fastp:
    input: fq = "outputs/fastp/{illumina_lib_name}.fq.gz"
    output:
        r1="outputs/fastp_separated_reads/{illumina_lib_name}_R1.fq.gz",
        r2="outputs/fastp_separated_reads/{illumina_lib_name}_R2.fq.gz"
    conda: "envs/bbmap.yml"
    params: liblayout = lambda wildcards: metadata_illumina.loc[wildcards.illumina_lib_name, "library_layout"]
    shell:'''
    if [ "{params.liblayout}" == "PAIRED" ]; then
        repair.sh in={input} out={output.r1} out2={output.r2} repair=t overwrite=true
    elif [ "{params.liblayout}" == "SINGLE" ]; then
        cp {input} {output.r1}
        touch {output.r2}
    fi
=======
######################################
## Process & assemble isoseq files
######################################

# The A americanum isoseq data on the SRA has already been processed.
# In this case, the sample was processed by UC Berkeley's computational core using the PacBio endorsed workflow.
#
# This probably looks something like this:
# 1. Generate CCS consensuses from raw isoseq subreads (bam file) (PBCCS)
# 2. Remove primer sequences from consensuses (LIMA)
# 3. Detect and remove chimeric reads (ISOSEQ3 REFINE)
# 4. Convert bam file into fasta file (BAMTOOLS CONVERT)
# 5. Select reads with a polyA tail and trim it (GSTAMA_POLYACLEANUP)
#
# Since these steps have already been completed, the FASTQ file we're working with here already represents a non-redundant set of the longest transcripts that could be derived from the raw data.
# We therefore only need to transform it into a FASTA file in order to include it in this analysis.
#
# In the future, if we need to do isoseq data processing, the first half of the nf-core/isoseq workflow has this above pipeline implemented.

rule convert_isoseq_fastq_to_fasta:
    input: expand("inputs/raw/{isoseq_run_accession}.fq.gz", isoseq_run_accession = ISOSEQ_RUN_ACCESSIONS)
    output: "outputs/assembly/isoseq/{isoseq_lib_name}_isoseq.fa"
    conda: "envs/seqtk.yml"
    shell:'''
    seqtk seq -a {input} > {output}
>>>>>>> 3b641e53
    '''<|MERGE_RESOLUTION|>--- conflicted
+++ resolved
@@ -31,13 +31,8 @@
 rule all:
     input: 
         expand("outputs/assembly/trinity/{assembly_group}_trinity.fa", assembly_group = ASSEMBLY_GROUPS),
-<<<<<<< HEAD
         expand("outputs/assembly/rnaspades/{assembly_group}_rnaspades.fa", assembly_group = ASSEMBLY_GROUPS),
         expand("outputs/fastp_separated_reads/{illumina_lib_name}_R1.fq.gz", illumina_lib_name = ILLUMINA_LIB_NAMES)
-=======
-        expand("outputs/assembly/rnaspades/{assembly_group}_rnaspades_hard_filtered_transcripts.fa", assembly_group = ASSEMBLY_GROUPS),
-        expand("outputs/assembly/filtered/{isoseq_lib_name}_isoseq_filtered.fa", isoseq_lib_name = ISOSEQ_LIB_NAMES)
->>>>>>> 3b641e53
 
 rule download_fastq_files:
     output: temp("inputs/raw/{run_accession}.fq.gz")
@@ -207,7 +202,6 @@
     mv {params.outdir}/soft_filtered_transcripts.fasta {output.soft}
     '''
 
-<<<<<<< HEAD
 rule split_paired_end_reads_fastp:
     input: fq = "outputs/fastp/{illumina_lib_name}.fq.gz"
     output:
@@ -222,7 +216,8 @@
         cp {input} {output.r1}
         touch {output.r2}
     fi
-=======
+    '''
+
 ######################################
 ## Process & assemble isoseq files
 ######################################
@@ -248,5 +243,4 @@
     conda: "envs/seqtk.yml"
     shell:'''
     seqtk seq -a {input} > {output}
->>>>>>> 3b641e53
     '''