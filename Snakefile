--- conflicted
+++ resolved
@@ -594,7 +594,84 @@
     sourmash gather -k {wildcards.ksize} -o {output} {input.sig} {input.db}
     '''
 
-<<<<<<< HEAD
+rule parse_genome_accessions_from_sourmash_gather:
+    input: expand("outputs/decontamination/sourmash/orthofuser_final_k{ksize}_gather.csv", ksize = KSIZES)
+    output: "outputs/decontamination/orthofuser_final_contaminant_genome_accesions.tsv"
+    conda: "envs/tidyverse.yml"
+    shell:'''
+    scripts/parse_genome_accessions_from_sourmash_gather_results.R {input} {output}
+    '''
+
+rule download_genome_accessions:
+    input: "outputs/decontamination/orthofuser_final_contaminant_genome_accesions.tsv"
+    output: "outputs/decontamination/contaminant_genomes/contaminant_genomes.fna"
+    params: outdir = "outputs/decontamination/contaminant_genomes/"
+    conda: "envs/ncbi-genome-download.yml"
+    shell:'''
+    ncbi-genome-download -s genbank --flat-output --formats fasta --output-folder {params.outdir} --assembly-accessions {input} all && cat {params.outdir}/*fna.gz | gunzip > {output}
+    '''
+
+rule make_contam_genome_blast_db:
+    input: "outputs/decontamination/contaminant_genomes/contaminant_genomes.fna"
+    output: "outputs/decontamination/contaminant_genomes_blastdb/contaminant_genomes_blastdb.not"
+    params: dbprefix="outputs/decontamination/contaminant_genomes_blastdb/contaminant_genomes_blastdb"
+    conda: "envs/blast.yml"
+    shell:'''
+    makeblastdb -in {input} -dbtype nucl -out {params.dbprefix}
+    '''
+
+rule run_blast_for_contam_screen:
+    input: 
+        fa="outputs/orthofuser/orthofuser_final.fa",
+        db="outputs/decontamination/contaminant_genomes_blastdb/contaminant_genomes_blastdb.not"
+    output: "outputs/decontamination/contaminant_blast/contaminant_genomes_blast.tsv"
+    threads: 14
+    params: dbprefix="outputs/decontamination/contaminant_genomes_blastdb/contaminant_genomes_blastdb"
+    conda: "envs/blast.yml"
+    shell:'''
+    blastn -query {input.fa} -db {params.dbprefix} -outfmt 6 -out {output} -num_threads {threads} -max_target_seqs 5
+    '''
+
+rule samtools_faidx_transcriptome:
+    input: "outputs/orthofuser/orthofuser_final.fa"
+    output: "outputs/orthofuser/orthofuser_final.fa.fai"
+    conda: "envs/samtools.yml"
+    shell:'''
+    samtools faidx {input}
+    '''
+
+rule parse_blast_for_contaminant_contigs:
+    input:
+        blast="outputs/decontamination/contaminant_blast/contaminant_genomes_blast.tsv",
+        fai="outputs/orthofuser/orthofuser_final.fa.fai"
+    output: 
+        clean="outputs/decontamination/contaminant_blast/clean_contig_names.txt",
+        endosymbiont="outputs/decontamination/contaminant_blast/endosymbiont_contig_names.txt"
+    conda: "envs/tidyverse.yml"
+    shell:'''
+    scripts/parse_blast_for_contaminant_contigs.R {input.blast} {input.fai} {output.clean} {output.endosymbiont}
+    '''
+
+rule extract_clean_contigs:
+    input: 
+        fa="outputs/orthofuser/orthofuser_final.fa",
+        clean="outputs/decontamination/contaminant_blast/clean_contig_names.txt",
+    output: "outputs/decontamination/orthofuser_final_clean.fa"
+    conda: "envs/seqtk.yml"
+    shell:'''
+    seqtk subseq {input.fa} {input.clean} > {output}
+    '''
+
+rule extract_endosymbiont_contigs:
+    input: 
+        fa="outputs/orthofuser/orthofuser_final.fa",
+        endosymbiont="outputs/decontamination/contaminant_blast/endosymbiont_contig_names.txt",
+    output: "outputs/decontamination/orthofuser_final_endosymbiont.fa"
+    conda: "envs/seqtk.yml"
+    shell:'''
+    seqtk subseq {input.fa} {input.endosymbiont} > {output}
+    '''
+
 ################################################
 ## ORF prediction
 ################################################
@@ -607,83 +684,4 @@
    shell:'''
    TransDecoder.LongOrfs -t {input} --output_dir outputs/transdecoder/
    TransDecoder.Predict -t {wildcards.genussp} --output_dir outputs/transdecoder/
-   '''
-=======
-rule parse_genome_accessions_from_sourmash_gather:
-    input: expand("outputs/decontamination/sourmash/orthofuser_final_k{ksize}_gather.csv", ksize = KSIZES)
-    output: "outputs/decontamination/orthofuser_final_contaminant_genome_accesions.tsv"
-    conda: "envs/tidyverse.yml"
-    shell:'''
-    scripts/parse_genome_accessions_from_sourmash_gather_results.R {input} {output}
-    '''
-
-rule download_genome_accessions:
-    input: "outputs/decontamination/orthofuser_final_contaminant_genome_accesions.tsv"
-    output: "outputs/decontamination/contaminant_genomes/contaminant_genomes.fna"
-    params: outdir = "outputs/decontamination/contaminant_genomes/"
-    conda: "envs/ncbi-genome-download.yml"
-    shell:'''
-    ncbi-genome-download -s genbank --flat-output --formats fasta --output-folder {params.outdir} --assembly-accessions {input} all && cat {params.outdir}/*fna.gz | gunzip > {output}
-    '''
-
-rule make_contam_genome_blast_db:
-    input: "outputs/decontamination/contaminant_genomes/contaminant_genomes.fna"
-    output: "outputs/decontamination/contaminant_genomes_blastdb/contaminant_genomes_blastdb.not"
-    params: dbprefix="outputs/decontamination/contaminant_genomes_blastdb/contaminant_genomes_blastdb"
-    conda: "envs/blast.yml"
-    shell:'''
-    makeblastdb -in {input} -dbtype nucl -out {params.dbprefix}
-    '''
-
-rule run_blast_for_contam_screen:
-    input: 
-        fa="outputs/orthofuser/orthofuser_final.fa",
-        db="outputs/decontamination/contaminant_genomes_blastdb/contaminant_genomes_blastdb.not"
-    output: "outputs/decontamination/contaminant_blast/contaminant_genomes_blast.tsv"
-    threads: 14
-    params: dbprefix="outputs/decontamination/contaminant_genomes_blastdb/contaminant_genomes_blastdb"
-    conda: "envs/blast.yml"
-    shell:'''
-    blastn -query {input.fa} -db {params.dbprefix} -outfmt 6 -out {output} -num_threads {threads} -max_target_seqs 5
-    '''
-
-rule samtools_faidx_transcriptome:
-    input: "outputs/orthofuser/orthofuser_final.fa"
-    output: "outputs/orthofuser/orthofuser_final.fa.fai"
-    conda: "envs/samtools.yml"
-    shell:'''
-    samtools faidx {input}
-    '''
-
-rule parse_blast_for_contaminant_contigs:
-    input:
-        blast="outputs/decontamination/contaminant_blast/contaminant_genomes_blast.tsv",
-        fai="outputs/orthofuser/orthofuser_final.fa.fai"
-    output: 
-        clean="outputs/decontamination/contaminant_blast/clean_contig_names.txt",
-        endosymbiont="outputs/decontamination/contaminant_blast/endosymbiont_contig_names.txt"
-    conda: "envs/tidyverse.yml"
-    shell:'''
-    scripts/parse_blast_for_contaminant_contigs.R {input.blast} {input.fai} {output.clean} {output.endosymbiont}
-    '''
-
-rule extract_clean_contigs:
-    input: 
-        fa="outputs/orthofuser/orthofuser_final.fa",
-        clean="outputs/decontamination/contaminant_blast/clean_contig_names.txt",
-    output: "outputs/decontamination/orthofuser_final_clean.fa"
-    conda: "envs/seqtk.yml"
-    shell:'''
-    seqtk subseq {input.fa} {input.clean} > {output}
-    '''
-
-rule extract_endosymbiont_contigs:
-    input: 
-        fa="outputs/orthofuser/orthofuser_final.fa",
-        endosymbiont="outputs/decontamination/contaminant_blast/endosymbiont_contig_names.txt",
-    output: "outputs/decontamination/orthofuser_final_endosymbiont.fa"
-    conda: "envs/seqtk.yml"
-    shell:'''
-    seqtk subseq {input.fa} {input.endosymbiont} > {output}
-    '''
->>>>>>> e6dd3f13
+   '''