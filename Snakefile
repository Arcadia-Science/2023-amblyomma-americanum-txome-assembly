--- conflicted
+++ resolved
@@ -31,13 +31,9 @@
 rule all:
     input: 
         expand("outputs/assembly/trinity/{assembly_group}_trinity.fa", assembly_group = ASSEMBLY_GROUPS),
-<<<<<<< HEAD
         expand("outputs/assembly/rnaspades/{assembly_group}_rnaspades.fa", assembly_group = ASSEMBLY_GROUPS),
+        expand("outputs/assembly/isoseq/{isoseq_lib_name}_isoseq.fa", isoseq_lib_name = ISOSEQ_LIB_NAMES),
         expand("outputs/fastp_separated_reads/{illumina_lib_name}_R1.fq.gz", illumina_lib_name = ILLUMINA_LIB_NAMES)
-=======
-        expand("outputs/assembly/rnaspades/{assembly_group}_rnaspades_hard_filtered_transcripts.fa", assembly_group = ASSEMBLY_GROUPS),
-        expand("outputs/assembly/isoseq/{isoseq_lib_name}_isoseq.fa", isoseq_lib_name = ISOSEQ_LIB_NAMES)
->>>>>>> 285c027e
 
 rule download_fastq_files:
     output: temp("inputs/raw/{run_accession}.fq.gz")
